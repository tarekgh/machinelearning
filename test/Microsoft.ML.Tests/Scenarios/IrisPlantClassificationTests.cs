--- conflicted
+++ resolved
@@ -30,17 +30,10 @@
 
             IrisPrediction prediction = model.Predict(new IrisData()
             {
-<<<<<<< HEAD
-                SepalLength = 3.3f,
-                SepalWidth = 1.6f,
-                PetalLength = 0.2f,
-                PetalWidth = 5.1f,
-=======
                 SepalLength = 5.1f,
                 SepalWidth = 3.3f,
                 PetalLength = 1.6f,
                 PetalWidth = 0.2f,
->>>>>>> ae13dbb1
             });
 
             Assert.Equal(1, prediction.PredictedLabels[0], 2);
