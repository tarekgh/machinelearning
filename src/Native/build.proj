--- conflicted
+++ resolved
@@ -79,15 +79,6 @@
     
     <ItemGroup Condition="'$(UseIntrinsics)' != 'true'">
       <NativePackageAsset Include="$(NativeAssetsBuiltPath)\$(NativeLibPrefix)CpuMathNative$(NativeLibExtension)"
-<<<<<<< HEAD
-                          RelativePath="Microsoft.ML\runtimes\$(PackageRid)\native" />
-      <NativePackageAsset Include="$(NativeAssetsBuiltPath)\$(NativeLibPrefix)FastTreeNative$(NativeLibExtension)"
-                          RelativePath="Microsoft.ML\runtimes\$(PackageRid)\native" />
-	  <NativePackageAsset Include="$(NativeAssetsBuiltPath)\$(NativeLibPrefix)LdaNative$(NativeLibExtension)"
-                          RelativePath="Microsoft.ML\runtimes\$(PackageRid)\native" />
-      <NativePackageAsset Include="$(NativeAssetsBuiltPath)\$(NativeLibPrefix)FactorizationMachineNative$(NativeLibExtension)"
-                          RelativePath="Microsoft.ML\runtimes\$(PackageRid)\native" />
-=======
                           RelativePath="Microsoft.ML.CpuMath\runtimes\$(PackageRid)\native" />
     </ItemGroup>
     <ItemGroup Condition="'$(UseIntrinsics)' == 'true'">
@@ -106,7 +97,6 @@
                           RelativePath="Microsoft.ML\runtimes\$(PackageRid)\native" />
       <NativePackageAsset Include="$(NativeAssetsBuiltPath)\$(NativeLibPrefix)SymSgdNative$(NativeLibExtension)"
                           RelativePath="Microsoft.ML.HalLearners\runtimes\$(PackageRid)\native" />
->>>>>>> ae13dbb1
     </ItemGroup>
 
     <ItemGroup>
